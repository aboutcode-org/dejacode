#
# Copyright (c) nexB Inc. and others. All rights reserved.
# DejaCode is a trademark of nexB Inc.
# SPDX-License-Identifier: AGPL-3.0-only
# See https://github.com/aboutcode-org/dejacode for support or download.
# See https://aboutcode.org for more information about AboutCode FOSS projects.
#

import logging
from datetime import datetime
from io import StringIO

from django.apps import apps
from django.conf import settings
from django.contrib.auth import get_user_model
from django.core import management
from django.core.exceptions import ObjectDoesNotExist
from django.core.mail import send_mail
from django.db import transaction
from django.template.defaultfilters import pluralize

from django_rq import job
from notifications.signals import notify

from dejacode_toolkit.scancodeio import ScanCodeIO
from dje.utils import is_available

logger = logging.getLogger(__name__)


@job
def send_mail_task(subject, message, from_email, recipient_list, fail_silently=True):
    """
    Send an email as an asynchronous task.

    `fail_silently` is True by default as the errors are logged on the Task
    object.

    The subject is cleaned from newlines and limited to 255 characters.
    """
    subject = "".join(subject.splitlines())[:255]
    send_mail(subject, message, from_email, recipient_list, fail_silently)


@job
def send_mail_to_admins_task(subject, message, from_email=None, fail_silently=True):
    """Send an email to system administrators as an asynchronous task."""
    if not from_email:
        from_email = settings.DEFAULT_FROM_EMAIL

    recipient_list = settings.ADMINS
    if not recipient_list:
        return

    send_mail_task(subject, message, from_email, recipient_list, fail_silently)


@job("default", timeout=7200)
def call_management_command(name, *args, **options):
    """Run a management command as an asynchronous task."""
    logger.info(
        f"Entering call_management_command task with name={name} args={args} options={options}"
    )

    options["stdout"] = StringIO()
    start_time = datetime.now().strftime("%Y-%m-%d %H:%M")
    user_id = options.pop("user_id")
    management.call_command(name, *args, **options)
    end_time = datetime.now().strftime("%Y-%m-%d %H:%M")

    if user_id:
        subject = "[DejaCode] Dataspace cloning completed"
        msg = "Cloning process initiated at {} and completed at {}.\n\n{}".format(
            start_time, end_time, options["stdout"].getvalue()
        )
        user = get_user_model().objects.get(pk=user_id)
        user.email_user(subject, msg)


@job
def package_collect_data(instance_id):
    """Run Package.collect_data() as an asynchronous task."""
    Package = apps.get_model("component_catalog", "package")
    logger.info(f"Entering package_collect_data task for Package.id={instance_id}")
    package = Package.objects.get(id=instance_id)
    logger.info(f"Package Download URL: {package.download_url}")
    package.collect_data()


@job
def scancodeio_submit_scan(uris, user_uuid, dataspace_uuid):
    """
    Submit the provided `uris` to ScanCode.io as an asynchronous task.
    Only publicly available URLs are sent to ScanCode.io.
    """
    logger.info(
        f"Entering scancodeio_submit_scan task with "
        f"uris={uris} user_uuid={user_uuid} dataspace_uuid={dataspace_uuid}"
    )

    DejacodeUser = apps.get_model("dje", "DejacodeUser")

    try:
        user = DejacodeUser.objects.get(uuid=user_uuid, dataspace__uuid=dataspace_uuid)
    except ObjectDoesNotExist:
        logger.error(f"[scancodeio_submit_scan]: User uuid={user_uuid} does not exists.")
        return

    if not isinstance(uris, list):
        uris = [uris]

    scancodeio = ScanCodeIO(user.dataspace)
    for uri in uris:
        if is_available(uri):
            scancodeio.submit_scan(uri, user_uuid, dataspace_uuid)
        else:
            logger.info(f'uri="{uri}" is not reachable.')


@job
def scancodeio_submit_project(scancodeproject_uuid, user_uuid, pipeline_name):
    """Submit the provided SBOM file to ScanCode.io as an asynchronous task."""
    logger.info(
        f"Entering scancodeio_submit_project task with "
        f"scancodeproject_uuid={scancodeproject_uuid} user_uuid={user_uuid} "
        f"pipeline_name={pipeline_name}"
    )

    DejacodeUser = apps.get_model("dje", "DejacodeUser")
    ScanCodeProject = apps.get_model("product_portfolio", "scancodeproject")
    scancode_project = ScanCodeProject.objects.get(uuid=scancodeproject_uuid)

    try:
        user = DejacodeUser.objects.get(uuid=user_uuid)
    except ObjectDoesNotExist:
        logger.error(f"[scancodeio_submit_project]: User uuid={user_uuid} does not exists.")
        return

    scancodeio = ScanCodeIO(user.dataspace)

    # Create a Project instance on ScanCode.io without immediate execution of the
    # pipeline. This allows to get instant feedback from ScanCode.io about the Project
    # creation status and its related data, even in SYNC mode.
    response = scancodeio.submit_project(
        project_name=scancodeproject_uuid,
        pipeline_name=pipeline_name,
        file_location=scancode_project.input_file.path,
        user_uuid=user_uuid,
        execute_now=False,
    )

    if not response:
        logger.info("Error submitting the file to ScanCode.io server")
        scancode_project.status = ScanCodeProject.Status.FAILURE
        msg = "- Error: File could not be submitted to ScanCode.io"
        scancode_project.append_to_log(msg, save=True)
        return

    logger.info("Update the ScanCodeProject instance")
    scancode_project.status = ScanCodeProject.Status.SUBMITTED
    scancode_project.project_uuid = response.get("uuid")
    msg = "- File submitted to ScanCode.io for inspection"
    scancode_project.append_to_log(msg, save=True)

    # Delay the execution of the pipeline after the ScancodeProject instance was
    # properly saved and committed in order to avoid any race conditions.
    if runs := response.get("runs"):
        logger.info("Start the pipeline run")
        transaction.on_commit(lambda: scancodeio.start_pipeline(run_url=runs[0]["url"]))


@job("default", timeout=1200)
def pull_project_data_from_scancodeio(scancodeproject_uuid):
    """
    Pull Project data from ScanCode.io as an asynchronous task for the provided
    `scancodeproject_uuid`.
    """
    logger.info(
        f"Entering pull_project_data_from_scancodeio task with "
        f"scancodeproject_uuid={scancodeproject_uuid}"
    )

    ScanCodeProject = apps.get_model("product_portfolio", "scancodeproject")
    scancode_project = ScanCodeProject.objects.get(uuid=scancodeproject_uuid)

    # Make sure the import is not already in progress,
    # or that the import has not completed yet.
    if not scancode_project.can_start_import:
        logger.error("Cannot start import")
        return

    # Update the status to prevent from starting the task again
    ScanCodeProject.objects.filter(uuid=scancode_project.uuid).update(
        status=ScanCodeProject.Status.IMPORT_STARTED
    )

    if scancode_project.type == scancode_project.ProjectType.LOAD_SBOMS:
        notification_verb = "Load Packages from SBOMs"
    else:
        notification_verb = "Import packages from ScanCode.io"

    try:
        created, existing, errors = scancode_project.import_data_from_scancodeio()
    except Exception as e:
        scancode_project.status = ScanCodeProject.Status.FAILURE
        scancode_project.append_to_log(message=str(e), save=True)
        scancode_project.notify(verb=notification_verb, description="Import failed.")
        return

    scancode_project.status = ScanCodeProject.Status.SUCCESS

    for object_type, values in created.items():
        object_type_plural = f"{object_type}{pluralize(values)}"
        object_type_plural = object_type_plural.replace("dependencys", "dependencies")
        msg = f"- Imported {len(values)} {object_type_plural}."
        scancode_project.append_to_log(msg)

    for object_type, values in existing.items():
        msg = (
            f"- {len(values)} {object_type}{pluralize(values)} already available in the Dataspace."
        )
        scancode_project.append_to_log(msg)

    for object_type, values in errors.items():
        msg = f"- {len(values)} {object_type} error{pluralize(values)} " f"occurred during import."
        scancode_project.append_to_log(msg)

    scancode_project.save()
    description = "\n".join(scancode_project.import_log)
    scancode_project.notify(verb=notification_verb, description=description)


<<<<<<< HEAD
@job("default", timeout=1200)
def improve_packages_from_purldb(product_uuid, user_uuid):
    logger.info(
        f"Entering improve_packages_from_purldb task with "
        f"product_uuid={product_uuid} user_uuid={user_uuid}"
    )

    DejacodeUser = apps.get_model("dje", "DejacodeUser")
    History = apps.get_model("dje", "History")
    Product = apps.get_model("product_portfolio", "product")

    try:
        user = DejacodeUser.objects.get(uuid=user_uuid)
    except ObjectDoesNotExist:
        logger.error(f"[improve_packages_from_purldb]: User uuid={user_uuid} does not exists.")
        return

    try:
        product = Product.objects.get_queryset(user).get(uuid=product_uuid)
    except ObjectDoesNotExist:
        logger.error(
            f"[improve_packages_from_purldb]: Product uuid={product_uuid} does not exists."
        )
        return

    updated_packages = product.improve_packages_from_purldb(user)
    logger.info(f"[improve_packages_from_purldb]: {len(updated_packages)} updated from PurlDB.")

    verb = "Improved packages from PurlDB"
    if updated_packages:
        description = ", ".join([str(package) for package in updated_packages])
        History.log_change(user, product, message=f"{verb}: {description}")
    else:
        description = "No packages updated from PurlDB data."

    notify.send(
        sender=user,
        verb=verb,
        action_object=product,
        recipient=user,
        description=description,
    )
=======
@job("default", timeout="3h")
def update_vulnerabilities():
    """Fetch vulnerabilities for all Dataspaces that enable vulnerablecodedb access."""
    from component_catalog.vulnerabilities import fetch_from_vulnerablecode

    logger.info("Entering update_vulnerabilities task")
    Dataspace = apps.get_model("dje", "Dataspace")
    dataspace_qs = Dataspace.objects.filter(enable_vulnerablecodedb_access=True)

    for dataspace in dataspace_qs:
        logger.info(f"fetch_vulnerabilities for datapsace={dataspace}")
        fetch_from_vulnerablecode(dataspace, batch_size=50, timeout=60)
>>>>>>> 94a77940
<|MERGE_RESOLUTION|>--- conflicted
+++ resolved
@@ -230,7 +230,6 @@
     scancode_project.notify(verb=notification_verb, description=description)
 
 
-<<<<<<< HEAD
 @job("default", timeout=1200)
 def improve_packages_from_purldb(product_uuid, user_uuid):
     logger.info(
@@ -273,7 +272,8 @@
         recipient=user,
         description=description,
     )
-=======
+
+
 @job("default", timeout="3h")
 def update_vulnerabilities():
     """Fetch vulnerabilities for all Dataspaces that enable vulnerablecodedb access."""
@@ -285,5 +285,4 @@
 
     for dataspace in dataspace_qs:
         logger.info(f"fetch_vulnerabilities for datapsace={dataspace}")
-        fetch_from_vulnerablecode(dataspace, batch_size=50, timeout=60)
->>>>>>> 94a77940
+        fetch_from_vulnerablecode(dataspace, batch_size=50, timeout=60)