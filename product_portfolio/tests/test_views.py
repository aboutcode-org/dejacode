--- conflicted
+++ resolved
@@ -133,11 +133,7 @@
         ProductComponent.objects.create(
             product=self.product1, component=self.component1, dataspace=self.dataspace
         )
-<<<<<<< HEAD
-        with self.assertNumQueries(28):
-=======
-        with self.assertNumQueries(30):
->>>>>>> 45cc6bae
+        with self.assertNumQueries(29):
             response = self.client.get(url)
         self.assertContains(response, expected1)
         self.assertContains(response, expected2)
@@ -163,11 +159,7 @@
         ProductPackage.objects.create(
             product=self.product1, package=self.package1, dataspace=self.dataspace
         )
-<<<<<<< HEAD
-        with self.assertNumQueries(25):
-=======
-        with self.assertNumQueries(27):
->>>>>>> 45cc6bae
+        with self.assertNumQueries(26):
             response = self.client.get(url)
         self.assertContains(response, expected)
 
