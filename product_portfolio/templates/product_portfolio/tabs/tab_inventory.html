--- conflicted
+++ resolved
@@ -4,7 +4,6 @@
 {% load humanize %}
 
 {% spaceless %}
-<<<<<<< HEAD
 <div class="row align-items-end">
   <div class="col mb-3">
     <ul class="nav nav-pills">
@@ -23,10 +22,7 @@
   </div>
 </div>
 
-<table class="table table-bordered table-md">
-=======
 <table class="table table-bordered table-md text-break">
->>>>>>> 7d47bfa4
   <thead>
     <tr>
       <th style="min-width: 300px;">
