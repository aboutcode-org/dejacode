--- conflicted
+++ resolved
@@ -2530,7 +2530,6 @@
         expected = "https://github.com/package-url/packageurl-python/tree/v0.10.4"
         self.assertEqual(expected, package1.inferred_url)
 
-<<<<<<< HEAD
     @mock.patch("component_catalog.models.Package.get_purldb_entries")
     def test_package_model_update_from_purldb(self, mock_get_purldb_entries):
         purldb_entry = {
@@ -2576,7 +2575,7 @@
 
         for field_name in updated_fields:
             self.assertEqual(purldb_entry[field_name], getattr(package1, field_name))
-=======
+
     def test_package_model_vulnerability_queryset_mixin(self):
         package1 = make_package(self.dataspace, is_vulnerable=True)
         package2 = make_package(self.dataspace)
@@ -2701,5 +2700,4 @@
         self.assertEqual(vulnerability_data["summary"], vulnerability1.summary)
         self.assertEqual(vulnerability_data["aliases"], vulnerability1.aliases)
         self.assertEqual(vulnerability_data["references"], vulnerability1.references)
-        self.assertQuerySetEqual(vulnerability1.affected_packages.all(), [package1])
->>>>>>> 94a77940
+        self.assertQuerySetEqual(vulnerability1.affected_packages.all(), [package1])